'use client';

import { useTheme } from '@lib/hooks/use-theme';
import {
  AboutTranslationData,
  PageContent,
  isDynamicFormat,
  migrateAboutTranslationData,
} from '@lib/types/about-page-components';
import { cn } from '@lib/utils';
import { AnimatePresence, motion } from 'framer-motion';

import React from 'react';

import ComponentRenderer from './component-renderer';

interface AboutPreviewProps {
  /**
   * Translation data for the about page
   * Can be either legacy or dynamic format
   */
  translation: AboutTranslationData;
  /**
   * Preview device type for responsive preview
   */
  previewDevice: 'desktop' | 'tablet' | 'mobile';
}

/**
 * About Page Preview Component
 *
 * Displays a preview of the about page with homepage-style visual effects
 * Unified styling with stone color system, animations, and shadows
 */
export function AboutPreview({
  translation,
  previewDevice,
}: AboutPreviewProps) {
  const { isDark } = useTheme();

  // Ensure translation is in dynamic format
  const dynamicTranslation = React.useMemo(() => {
    if (!isDynamicFormat(translation)) {
      return migrateAboutTranslationData(translation);
    }
    return translation;
  }, [translation]);

  // Create page content from translation
  const pageContent: PageContent = React.useMemo(() => {
    return {
      sections: dynamicTranslation.sections || [],
      metadata: dynamicTranslation.metadata || {
        version: '1.0.0',
        lastModified: new Date().toISOString(),
        author: 'preview',
      },
    };
  }, [dynamicTranslation]);

  // Get homepage-style colors
  const getColors = () => {
    if (isDark) {
      return {
        bgColor: '#1c1917',
        textColor: 'text-gray-300',
      };
    } else {
      return {
        bgColor: '#f5f5f4',
        textColor: 'text-stone-700',
      };
    }
  };

  const colors = getColors();

  /**
   * Get device-specific container styles with homepage styling
   */
  const getDeviceStyles = () => {
    switch (previewDevice) {
      case 'mobile':
        return {
          container: 'mx-auto bg-black rounded-[2rem] p-2 shadow-2xl',
          screen:
            'w-[375px] h-[667px] bg-white rounded-[1.75rem] overflow-hidden relative',
          content: 'h-full overflow-y-auto',
          mainClass: 'relative w-full px-4 py-12 sm:px-6 lg:px-8',
        };
      case 'tablet':
        return {
          container: 'mx-auto bg-black rounded-xl p-3 shadow-2xl mt-50',
          screen:
            'w-[768px] h-[1024px] bg-white rounded-lg overflow-hidden relative',
          content: 'h-full overflow-y-auto',
          mainClass: 'relative w-full px-4 py-12 sm:px-6 lg:px-8',
        };
      case 'desktop':
      default:
        return {
          container: 'w-full h-full',
          screen: 'w-full h-full overflow-hidden relative',
          content: 'h-full overflow-y-auto',
          mainClass: 'relative w-full px-4 py-12 sm:px-6 lg:px-8',
        };
    }
  };

  const deviceStyles = getDeviceStyles();

  /**
   * Render page sections with homepage-style animations and layout
   */
  const renderSections = () => {
    if (!pageContent.sections || pageContent.sections.length === 0) {
      return (
        <motion.div
          initial={{ opacity: 0, y: 20 }}
          animate={{ opacity: 1, y: 0 }}
          transition={{ duration: 0.6 }}
          className={cn(
            'flex h-64 items-center justify-center',
            colors.textColor
          )}
        >
          <p>No content to preview</p>
        </motion.div>
      );
    }

    return (
      <motion.div
        initial={{ opacity: 0 }}
        animate={{ opacity: 1 }}
        transition={{ duration: 0.6 }}
        className="mx-auto max-w-5xl space-y-16"
      >
        {pageContent.sections.map((section, sectionIndex) => (
          <motion.section
            key={section.id}
            initial={{ opacity: 0, y: 20 }}
            animate={{ opacity: 1, y: 0 }}
            transition={{
              duration: 0.6,
              delay: 0.1 + sectionIndex * 0.1,
            }}
            className="w-full"
          >
            <div
              className={cn(
                'gap-8',
                section.layout === 'single-column' && 'space-y-8',
                section.layout === 'two-column' &&
                  'grid grid-cols-1 md:grid-cols-2',
                section.layout === 'three-column' &&
                  'grid grid-cols-1 md:grid-cols-2 lg:grid-cols-3'
              )}
            >
              {section.columns.map((column, columnIndex) => (
<<<<<<< HEAD
                <div key={columnIndex} className="space-y-8">
                  {column.map((component, componentIndex) => (
                    <motion.div
                      key={component.id}
                      initial={{ opacity: 0, y: 20 }}
                      animate={{ opacity: 1, y: 0 }}
                      transition={{
                        duration: 0.5,
                        delay: 0.2 + sectionIndex * 0.1 + componentIndex * 0.05,
                      }}
                    >
                      <ComponentRenderer component={component} />
                    </motion.div>
=======
                <div key={columnIndex} className="space-y-4">
                  {column.map(component => (
                    <div key={component.id}>
                      <ComponentRenderer
                        component={component}
                        sectionCommonProps={section.commonProps}
                      />
                    </div>
>>>>>>> fcfe1d99
                  ))}
                </div>
              ))}
            </div>
          </motion.section>
        ))}
      </motion.div>
    );
  };

  return (
    <div
      className={cn(
        'flex h-full w-full items-center justify-center',
        previewDevice !== 'desktop' && 'p-4'
      )}
    >
      <div className={deviceStyles.container}>
        <div
          className={cn(deviceStyles.screen)}
          style={{ backgroundColor: colors.bgColor }}
        >
          <div className={deviceStyles.content}>
            <AnimatePresence>
              <main className={deviceStyles.mainClass}>{renderSections()}</main>
            </AnimatePresence>
          </div>
        </div>
      </div>
    </div>
  );
}

/**
 * Legacy interface for backward compatibility
 * This is for existing components that still use the old preview format
 */
export interface ValueCard {
  id: string;
  title: string;
  description: string;
}

export interface AboutPageConfig {
  title: string;
  subtitle: string;
  mission: string;
  valueCards: ValueCard[];
  buttonText: string;
  copyrightText: string;
}

/**
 * Legacy preview component for backward compatibility
 * @deprecated Use AboutPreview with dynamic translation data instead
 */
export function LegacyAboutPreview({
  config,
  previewDevice,
}: {
  config: AboutPageConfig;
  previewDevice: 'desktop' | 'tablet' | 'mobile';
}) {
  // Convert legacy config to new format
  const legacyTranslation: AboutTranslationData = {
    title: config.title,
    subtitle: config.subtitle,
    mission: { description: config.mission },
    values: {
      items: config.valueCards.map(card => ({
        title: card.title,
        description: card.description,
      })),
    },
    buttonText: config.buttonText,
    copyright: {
      prefix: config.copyrightText,
      linkText: '',
      suffix: '',
    },
  };

  return (
    <AboutPreview
      translation={legacyTranslation}
      previewDevice={previewDevice}
    />
  );
}<|MERGE_RESOLUTION|>--- conflicted
+++ resolved
@@ -158,7 +158,6 @@
               )}
             >
               {section.columns.map((column, columnIndex) => (
-<<<<<<< HEAD
                 <div key={columnIndex} className="space-y-8">
                   {column.map((component, componentIndex) => (
                     <motion.div
@@ -170,18 +169,11 @@
                         delay: 0.2 + sectionIndex * 0.1 + componentIndex * 0.05,
                       }}
                     >
-                      <ComponentRenderer component={component} />
-                    </motion.div>
-=======
-                <div key={columnIndex} className="space-y-4">
-                  {column.map(component => (
-                    <div key={component.id}>
-                      <ComponentRenderer
-                        component={component}
+                      <ComponentRenderer 
+                        component={component} 
                         sectionCommonProps={section.commonProps}
                       />
-                    </div>
->>>>>>> fcfe1d99
+                    </motion.div>
                   ))}
                 </div>
               ))}
